library json_mapper.test;

import 'package:starlink/starlink.dart' show starlinkGeneratedAdapter;
import 'package:unit_testing/model.dart' show compactOptions;
import 'package:unit_testing/unit_testing.dart'
    show unitTestingGeneratedAdapter;

import '_test.mapper.g.dart' show initializeJsonMapper;
import 'test.collections.dart';
import 'test.constructors.dart';
import 'test.converters.caching.dart';
import 'test.converters.dart';
import 'test.default.value.dart';
import 'test.enums.dart';
import 'test.errors.dart';
import 'test.flatten.dart'; // Added import
import 'test.generics.dart';
import 'test.inheritance.dart';
import 'test.injection.dart';
import 'test.integration.dart';
import 'test.mixins.dart';
import 'test.name.casing.dart';
import 'test.name.path.dart';
import 'test.partial.deserialization.dart';
import 'test.required.dart';
import 'test.scheme.dart';
import 'test.special.cases.dart';
import 'test.tuple.dart';
import 'test.value.decorators.dart';
import './test.raw_json.dart' as raw_json;

void main() {
  initializeJsonMapper(
      serializationOptions: compactOptions,
      adapters: [starlinkGeneratedAdapter, unitTestingGeneratedAdapter]).info();

  testScheme();
  testDefaultValue();
  testRequired();
  testConvertersCaching();
  testMixinCases();
  testNameCasing();
  testErrorHandling();
  testConverters();
  testValueDecorators();
  testConstructors();
  testPartialDeserialization();
  testIntegration();
  testSpecialCases();
  testGenerics();
  testNamePath();
  testInheritance();
  testInjection();
  testCollections();
  testTupleCases();
  testEnums();
<<<<<<< HEAD
  testFlatten(); // Added function call
=======
  raw_json.main();
>>>>>>> 8c7f9198
}<|MERGE_RESOLUTION|>--- conflicted
+++ resolved
@@ -13,7 +13,7 @@
 import 'test.default.value.dart';
 import 'test.enums.dart';
 import 'test.errors.dart';
-import 'test.flatten.dart'; // Added import
+import 'test.flatten.dart';
 import 'test.generics.dart';
 import 'test.inheritance.dart';
 import 'test.injection.dart';
@@ -54,9 +54,6 @@
   testCollections();
   testTupleCases();
   testEnums();
-<<<<<<< HEAD
-  testFlatten(); // Added function call
-=======
+  testFlatten();
   raw_json.main();
->>>>>>> 8c7f9198
 }