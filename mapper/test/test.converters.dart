import 'dart:typed_data';

import 'package:dart_json_mapper/dart_json_mapper.dart';
import 'package:test/test.dart';

import './model/index.dart';

@jsonSerializable
enum NumericEnumTestColor {
  Red,
  Blue,
  Gray,
  GrayMetallic,
  Green,
  Brown,
  Yellow,
  Black,
  White
}

class Timestamp {
  num stamp;
  num i;
  Timestamp(this.stamp, this.i);
}

class CustomStringConverter implements ICustomConverter<String> {
  const CustomStringConverter() : super();

  @override
  String fromJSON(dynamic jsonValue, [DeserializationContext context]) {
    return jsonValue;
  }

  @override
  dynamic toJSON(String object, [SerializationContext context]) {
    return '_${object}_';
  }
}

@jsonSerializable
class BinaryData {
  Uint8List data;

  BinaryData(this.data);
}

@jsonSerializable
class BigIntData {
  BigInt bigInt;

  BigIntData(this.bigInt);
}

@jsonSerializable
class Model {
  DateTime data;
}

@jsonSerializable
class DurationModel {
  Duration data;
}

@jsonSerializable
class NumericEnum {
  NumericEnumTestColor color;

  NumericEnum(this.color);
}

@jsonSerializable
class ListItem {}

@jsonSerializable
class CustomListContainer {
  List<ListItem> list = [];
  Set<ListItem> set = {};
}

@jsonSerializable
class InlineJsonContainer {
  Map<String, dynamic> dataHash;
}

@jsonSerializable
enum MyEnum { valueA, valueB }

void testConverters() {
  group('[Verify converters]', () {
    test('Map<String, dynamic> converter', () {
      // given
      final json = '{"a":"abc","b":3}';

      // when
      final target = JsonMapper.deserialize<Map<String, dynamic>>(json);

      // then
      expect(target, TypeMatcher<Map<String, dynamic>>());
      expect(target['a'], TypeMatcher<String>());
      expect(target['b'], TypeMatcher<num>());
    });

    test('Map converter - Inline JSON value', () {
      // given
      final json = r'''{
          "id": 15989,
      "title": "xxx",
      "body": "xxx",
      "type": "abc",
      "dataHash": "{\"id\":\"3098\",\"number\":1}"
    }''';

      // when
      final target = JsonMapper.deserialize<InlineJsonContainer>(json);

      // then
      expect(target, TypeMatcher<InlineJsonContainer>());
      expect(target.dataHash['id'], '3098');
      expect(target.dataHash['number'], 1);
    });

    test('DateConverter', () {
      // given
      final instance = Model();

      // when
      final json = JsonMapper.toJson(instance);
      final target = JsonMapper.fromJson<Model>(json);

      // then
      expect(target.data, instance.data);
    });

    test('DurationConverter', () {
      // given
      final instance = DurationModel();
      instance.data = Duration(days: 2, hours: 2, milliseconds: 200);

      // when
      final json = JsonMapper.toJson(instance);
      final target = JsonMapper.fromJson<DurationModel>(json);

      // then
      expect(target.data, instance.data);
    });

    test('RegExpConverter', () {
      // given
      final source = '\[[*>.]\]';
      final instance = RegExp(source);

      // when
      final json = JsonMapper.toJson(instance);
      final target = JsonMapper.fromJson<RegExp>(json);

      // then
<<<<<<< HEAD
      expect(json, '"${source}"');
=======
      expect(json, '"$source"');
>>>>>>> 062e640c
      expect(target.pattern, instance.pattern);
      expect(target, TypeMatcher<RegExp>());
      expect(target, instance);
    });

    test('UriConverter', () {
      // given
      final uri = 'https://github.com/k-paxian/dart-json-mapper';
      final instance = Uri.parse(uri);

      // when
      final json = JsonMapper.toJson(instance);
      final target = JsonMapper.fromJson<Uri>(json);

      // then
<<<<<<< HEAD
      expect(json, '"${uri}"');
=======
      expect(json, '"$uri"');
>>>>>>> 062e640c
      expect(target, TypeMatcher<Uri>());
      expect(target, instance);
    });

    test('BigInt converter', () {
      // given
      final rawString = '1234567890000000012345678900';
      final json = '{"bigInt":"${rawString}"}';

      // when
      final targetJson = JsonMapper.serialize(
          BigIntData(BigInt.parse(rawString)), compactOptions);
      // then
      expect(targetJson, json);

      // when
      final target = JsonMapper.deserialize<BigIntData>(json);
      // then
      expect(rawString, target.bigInt.toString());
    });

    test('Uint8List converter', () {
      // given
      final json = '{"data":"QmFzZTY0IGlzIHdvcmtpbmch"}';
      final rawString = r'Base64 is working!';

      // when
      final targetJson = JsonMapper.serialize(
          BinaryData(Uint8List.fromList(rawString.codeUnits)), compactOptions);
      // then
      expect(targetJson, json);

      // when
      final target = JsonMapper.deserialize<BinaryData>(json);
      // then
      expect(rawString, String.fromCharCodes(target.data));
    });

    test('Default Map<K, V> converter', () {
      // given
      final targetJson = '''{"bar":{"modelName":"Tesla S3","color":"Black"}}''';
      final foo = <String, Car>{};
      foo['bar'] = Car('Tesla S3', Color.Black);

      // when
      final json = JsonMapper.serialize(foo, compactOptions);

      // then
      expect(json, targetJson);
    });

    test('Map<String, bool>', () {
      // given
      final targetJson = '''{"foo":true,"bar":false,"bazz":true}''';
      final instance = <String, bool>{
        'foo': true,
        'bar': false,
        'bazz': true,
      };
      final adapter = JsonMapperAdapter(valueDecorators: {
        typeOf<Map<String, bool>>(): (value) => value.cast<String, bool>()
      });
      JsonMapper().useAdapter(adapter);

      // when
      final json = JsonMapper.serialize(instance, compactOptions);
      final target = JsonMapper.deserialize<Map<String, bool>>(json);

      // then
      expect(json, targetJson);
      expect(target, TypeMatcher<Map<String, bool>>());

      JsonMapper().removeAdapter(adapter);
    });

    test('Custom String converter', () {
      // given
      final json = '''{
 "id": 1,
 "name": "_Bob_",
 "car": {
  "modelName": "_Audi_",
  "color": "Green"
 }
}''';
      final adapter =
          JsonMapperAdapter(converters: {String: CustomStringConverter()});
      JsonMapper().useAdapter(adapter);

      final i = Immutable(1, 'Bob', Car('Audi', Color.Green));
      // when
      final target = JsonMapper.serialize(i);
      // then
      expect(target, json);

      JsonMapper().removeAdapter(adapter);
    });

    test('Custom Iterable converter', () {
      // given
      final json = '''{"list":[{}, {}],"set":[{}, {}]}''';

      // when
      final target = JsonMapper.deserialize<CustomListContainer>(json);

      // then
      expect(target.list, TypeMatcher<List<ListItem>>());
      expect(target.list.first, TypeMatcher<ListItem>());
      expect(target.list.length, 2);

      expect(target.set, TypeMatcher<Set<ListItem>>());
      expect(target.set.first, TypeMatcher<ListItem>());
      expect(target.set.length, 2);
    });

    test('Unknown types .fromMap', () {
      // given
      final json = <String, dynamic>{
        'model': 'Tesla',
        'DateFacturation': Timestamp(1568465485, 0),
      };

      // when
      final myModel = JsonMapper.fromMap<MyCarModel>(
          json, SerializationOptions(ignoreUnknownTypes: true));

      // then
      expect(myModel.model, 'Tesla');
    });

    test('Numeric Enum converter', () {
      // given
      final json = '''{"color":3}''';
      final adapter =
          JsonMapperAdapter(converters: {Enum: enumConverterNumeric});
      JsonMapper().useAdapter(adapter);

      final instance = NumericEnum(NumericEnumTestColor.GrayMetallic);
      // when
      final target = JsonMapper.serialize(instance, compactOptions);
      // then
      expect(target, json);

      // when
      final json2 = JsonMapper.serialize(MyEnum.valueA);
      final myEnum = JsonMapper.deserialize<MyEnum>(json2);
      // then
      expect(myEnum, MyEnum.valueA);

      JsonMapper().removeAdapter(adapter);
    });
  });
}<|MERGE_RESOLUTION|>--- conflicted
+++ resolved
@@ -155,11 +155,7 @@
       final target = JsonMapper.fromJson<RegExp>(json);
 
       // then
-<<<<<<< HEAD
-      expect(json, '"${source}"');
-=======
       expect(json, '"$source"');
->>>>>>> 062e640c
       expect(target.pattern, instance.pattern);
       expect(target, TypeMatcher<RegExp>());
       expect(target, instance);
@@ -175,11 +171,7 @@
       final target = JsonMapper.fromJson<Uri>(json);
 
       // then
-<<<<<<< HEAD
-      expect(json, '"${uri}"');
-=======
       expect(json, '"$uri"');
->>>>>>> 062e640c
       expect(target, TypeMatcher<Uri>());
       expect(target, instance);
     });
